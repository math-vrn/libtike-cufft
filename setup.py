"""This is the main entry point for building ptychocg.

The setup process for ptychocg is very much like any python module except
that the compilation of the the extension module(s) is driven by CMake through
scikit-build. Scikit-build defines a custom Extension class which calls CMake
and provides some common (for Python) CMake package finders.

You can pass build options to CMake using the normal -DBUILD_OPTION=something
syntax, but these options must separated from the setuptools options with two
dashes (--). For example, we can pass the EXTENSION_WRAPPER option as follows:

$ python setup.py build -- -DEXTENSION_WRAPPER=swig

<<<<<<< HEAD
    Returns a dict with keys 'home', 'nvcc', 'include', and 'lib'
    and values giving the absolute path to each directory.

    Starts by looking for the CUDAHOME env variable. If not found, everything
    is based on finding 'nvcc' in the PATH.
    """

    conda_cuda = pjoin(os.environ['CONDA_PREFIX'], 'pkgs', 'cudatoolkit-dev')
    # first check if the CUDAHOME env variable is in use
    if 'CUDAHOME' in os.environ:
        home = os.environ['CUDAHOME']
        nvcc = pjoin(home, 'bin', 'nvcc')
        libdir = pjoin(home, 'lib64')
    elif os.path.exists(conda_cuda):
        # otherwise, use the cudatoolkit from conda
        home = conda_cuda
        nvcc = pjoin(home, 'bin', 'nvcc')
        libdir = pjoin(home, 'lib64')
    else:
        # otherwise, search the PATH for NVCC
        nvcc = find_in_path('nvcc', os.environ['PATH'])
        if nvcc is None:
            raise EnvironmentError('The nvcc binary could not be '
                'located in your $PATH. Either add it to your path, or set $CUDAHOME')
        home = os.path.dirname(os.path.dirname(nvcc))
        proc = subprocess.Popen("dirname $(ldconfig -p | grep libcudart.so | awk '{print $4}' | head -n 1)", shell=True, stdout=subprocess.PIPE)
        out, err = proc.communicate()
        libdir = out.rstrip()

    cudaconfig = {'home':home, 'nvcc':nvcc,
                  'include': pjoin(home, 'include'),
                  'lib': libdir}
    return cudaconfig

CUDA = locate_cuda()

# Obtain the numpy include directory.  This logic works across numpy versions.
try:
    numpy_include = numpy.get_include()
except AttributeError:
    numpy_include = numpy.get_numpy_include()


_ptychofft = Extension(
    'ptychocg._ptychofft',
    swig_opts=['-c++', '-Isrc/include'],
    sources=['src/ptychocg/ptychofft.i', 'src/cuda/ptychofft.cu'],
    library_dirs=[CUDA['lib']],
    libraries=['cudart','cufft','cublas'],
    extra_compile_args={'gcc': [],
                        'nvcc': ['--compiler-options', "'-fPIC' '-O3' "]},
    extra_link_args=['-lgomp'],
    include_dirs = [numpy_include, CUDA['include'], 'src/include'],)


def customize_compiler_for_nvcc(self):
    """inject deep into distutils to customize how the dispatch
    to gcc/nvcc works.

    If you subclass UnixCCompiler, it's not trivial to get your subclass
    injected in, and still have the right customizations (i.e.
    distutils.sysconfig.customize_compiler) run on it. So instead of going
    the OO route, I have this. Note, it's kindof like a wierd functional
    subclassing going on."""

    # tell the compiler it can processes .cu
    self.src_extensions.append('.cu')

    # save references to the default compiler_so and _comple methods
    default_compiler_so = self.compiler_so
    super = self._compile

    # now redefine the _compile method. This gets executed for each
    # object but distutils doesn't have the ability to change compilers
    # based on source extension: we add it.
    def _compile(obj, src, ext, cc_args, extra_postargs, pp_opts):
        if os.path.splitext(src)[1] == '.cu':
            # use the cuda for .cu files
            self.set_executable('compiler_so', CUDA['nvcc'])
            # use only a subset of the extra_postargs, which are 1-1 translated
            # from the extra_compile_args in the Extension class
            postargs = extra_postargs['nvcc']
        else:
            postargs = extra_postargs['gcc']

        super(obj, src, ext, cc_args, postargs, pp_opts)
        # reset the default compiler_so, which we might have changed for cuda
        self.compiler_so = default_compiler_so

    # inject our redefined _compile method into the class
    self._compile = _compile

# run the customize_compiler
class custom_build_ext(build_ext):
    def build_extensions(self):
        customize_compiler_for_nvcc(self.compiler)
        build_ext.build_extensions(self)

# custom build_py does build_ext first so SWIG generated python module is
# copied after it is created
class build_py(_build_py):
    def run(self):
        self.run_command("build_ext")
        return super().run()
=======
For skbuild >= 0.10.0, the two dashes will not be required. See the top-level
CMakeLists.txt for the curent list of build options.
"""
from skbuild import setup
from setuptools import find_packages
>>>>>>> d12457ff

setup(
    name='ptychocg',
    author='Viktor Nikitin',
    version='0.1.0',
    package_dir={"": "src"},
    packages=find_packages('src'),
    zip_safe=False,
)<|MERGE_RESOLUTION|>--- conflicted
+++ resolved
@@ -1,17 +1,25 @@
-"""This is the main entry point for building ptychocg.
+import os
+from os.path import join as pjoin
+from setuptools import setup, find_namespace_packages
+from setuptools.command.build_py import build_py as _build_py
+from distutils.extension import Extension
+from distutils.command.build_ext import build_ext
+import subprocess
+import numpy
 
-The setup process for ptychocg is very much like any python module except
-that the compilation of the the extension module(s) is driven by CMake through
-scikit-build. Scikit-build defines a custom Extension class which calls CMake
-and provides some common (for Python) CMake package finders.
+def find_in_path(name, path):
+    "Find a file in a search path"
+    #adapted fom http://code.activestate.com/recipes/52224-find-a-file-given-a-search-path/
+    for dir in path.split(os.pathsep):
+        binpath = pjoin(dir, name)
+        if os.path.exists(binpath):
+            return os.path.abspath(binpath)
+    return None
 
-You can pass build options to CMake using the normal -DBUILD_OPTION=something
-syntax, but these options must separated from the setuptools options with two
-dashes (--). For example, we can pass the EXTENSION_WRAPPER option as follows:
 
-$ python setup.py build -- -DEXTENSION_WRAPPER=swig
+def locate_cuda():
+    """Locate the CUDA environment on the system
 
-<<<<<<< HEAD
     Returns a dict with keys 'home', 'nvcc', 'include', and 'lib'
     and values giving the absolute path to each directory.
 
@@ -116,19 +124,18 @@
     def run(self):
         self.run_command("build_ext")
         return super().run()
-=======
-For skbuild >= 0.10.0, the two dashes will not be required. See the top-level
-CMakeLists.txt for the curent list of build options.
-"""
-from skbuild import setup
-from setuptools import find_packages
->>>>>>> d12457ff
 
 setup(
     name='ptychocg',
     author='Viktor Nikitin',
-    version='0.1.0',
+    version='0.2.0',
+    # this is necessary so that the swigged python file gets picked up
     package_dir={"": "src"},
-    packages=find_packages('src'),
-    zip_safe=False,
+    packages=find_namespace_packages(where='src', include=['ptychocg*']),
+    ext_modules = [_ptychofft],
+    cmdclass={
+        'build_py' : build_py,
+        'build_ext': custom_build_ext,
+    },
+    zip_safe=False
 )