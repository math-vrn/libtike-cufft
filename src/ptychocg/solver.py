"""Module for 2D ptychography."""

import warnings
import numpy as np
import cupy as cp
import sys
import signal
from ptychocg.ptychofft import ptychofft


class Solver(object):
    """Ptychographic solver instance.

    Manages GPU memory for solving the ptychography problem.

    Attribtues
    ----------
    nscan : int
        The number of scan positions at each angular view.
    nprb : int
        The pixel width and height of the probe illumination.
    ndetx, ndety : int
        The pixel width and height of the detector.
    ntheta : int
        The number of angular partitions of the data.
    n, nz : int
        The pixel width and height of the reconstructed grid.
    ptheta : int
        The number of angular partitions to process together
        simultaneously.

    """

    def __init__(self, nscan, nprb, ndetx, ndety, ntheta, nz, n, ptheta):
        """Please see help(Solver) for more info."""
        self.n = n  # object horizontal size
        self.nz = nz  # object vertical size
        self.ntheta = ntheta  # number of projections
        self.ptheta = ptheta  # number of projections for simultaneous processing on GPU
        self.nscan = nscan  # number of scan positions for 1 projection
        self.ndetx = ndetx  # detector x size
        self.ndety = ndety  # detector y size
        self.nprb = nprb  # probe size in 1 dimension

        # class for the ptycho transform (C++ wrapper)
        self.cl_ptycho = ptychofft(
            self.ptheta, self.nz, self.n, self.nscan, self.ndetx, self.ndety, self.nprb)
        # GPU memory deallocation with ctrl+C, ctrl+Z sygnals
        signal.signal(signal.SIGINT, self.signal_handler)
        signal.signal(signal.SIGTSTP, self.signal_handler)

    def signal_handler(self, sig, frame):
        """Free gpu memory after SIGINT, SIGSTSTP (destructor)"""
        self = []
        sys.exit(0)

    def fwd_ptycho(self, psi, scan, prb):
        """Ptychography transform (FQ)"""
        res = cp.zeros([self.ptheta, self.nscan, self.ndety,
                        self.ndetx], dtype='complex64')
        self.cl_ptycho.fwd(res.data.ptr, psi.data.ptr,
                           scan.data.ptr, prb.data.ptr)  # C++ wrapper, send pointers to GPU arrays
        return res

    def fwd_ptycho_batch(self, psi, scan, prb):
        """Batch of Ptychography transform (FQ)"""
        data = np.zeros([self.ntheta, self.nscan, self.ndety,
                         self.ndetx], dtype='float32')
        for k in range(0, self.ntheta//self.ptheta):  # angle partitions in ptychography
            ids = np.arange(k*self.ptheta, (k+1)*self.ptheta)
            data0 = cp.abs(self.fwd_ptycho(
                psi[ids], scan[:, ids], prb[ids]))**2  # compute part on GPU
            data[ids] = data0.get()  # copy to CPU
        return data

    def adj_ptycho(self, data, scan, prb):
        """Adjoint ptychography transform (Q*F*)"""
        res = cp.zeros([self.ptheta, self.nz, self.n],
                       dtype='complex64')
        flg = 0  # compute adjoint operator with respect to object
        self.cl_ptycho.adj(res.data.ptr, data.data.ptr,
                           scan.data.ptr, prb.data.ptr, flg)  # C++ wrapper, send pointers to GPU arrays
        return res

    def adj_ptycho_prb(self, data, scan, psi):
        """Adjoint ptychography probe transform (O*F*), object is fixed"""
        res = cp.zeros([self.ptheta, self.nprb, self.nprb],
                       dtype='complex64')
        flg = 1  # compute adjoint operator with respect to probe
        self.cl_ptycho.adj(psi.data.ptr, data.data.ptr,
                           scan.data.ptr, res.data.ptr, flg)  # C++ wrapper, send pointers to GPU arrays
        return res

    def line_search(self, minf, gamma, u, fu, d, fd):
        """Line search for the step sizes gamma"""
        while(minf(u, fu)-minf(u+gamma*d, fu+gamma*fd) < 0 and gamma > 1e-32):
            gamma *= 0.5
        if(gamma <= 1e-32):  # direction not found
            gamma = 0
            warnings.warn("Line search failed for conjugate gradient.")
        return gamma

    def cg_ptycho(self, data, psi, scan, prb, piter, model, recover_prb):
        """Conjugate gradients for ptychography"""
        assert prb.ndim == 3, "prb needs 3 dimensions, not %d" % prb.ndim
        # minimization functional

        def minf(psi, fpsi):
            if model == 'gaussian':
                f = cp.linalg.norm(cp.abs(fpsi)-cp.sqrt(data))**2
            elif model == 'poisson':
                f = cp.sum(cp.abs(fpsi)**2-2*data * cp.log(cp.abs(fpsi)+1e-32))
            return f

<<<<<<< HEAD
        # initial gradient step
        gammapsi = 1
        gammaprb = 1
=======
        # initial gradient steps
        gammapsi = 1
        assert cp.isfinite(gammapsi), "The probe amplitude cannot be zero."
        # gammaprb = 1 # # under development

>>>>>>> f70b1012
        print("# congujate gradient parameters\n"
              "iteration, step size object, step size probe, function min")  # csv column headers

        for k in range(piter):
            # 1) object retrieval subproblem with fixed probe
            # forward operator
            fpsi = self.fwd_ptycho(psi, scan, prb)
            # take gradient
            if model == 'gaussian':
                gradpsi = self.adj_ptycho(
                    fpsi-cp.sqrt(data)*cp.exp(1j*cp.angle(fpsi)), scan, prb)/(cp.max(cp.abs(prb))**2)
            elif model == 'poisson':
                gradpsi = self.adj_ptycho(
                    fpsi-data*fpsi/(cp.abs(fpsi)**2+1e-32), scan, prb)/(cp.max(cp.abs(prb))**2)
            # Dai-Yuan direction
            if k == 0:
                dpsi = -gradpsi
            else:
                dpsi = -gradpsi+cp.linalg.norm(gradpsi)**2 / \
                    ((cp.sum(cp.conj(dpsi)*(gradpsi-gradpsi0))))*dpsi
            gradpsi0 = gradpsi
            # line search
            fdpsi = self.fwd_ptycho(dpsi, scan, prb)
            if(recover_prb):
                # reset gamma
                gammapsi = 1
            gammapsi = self.line_search(
                minf, gammapsi, psi, fpsi, dpsi, fdpsi)
            # update psi
            psi = psi + gammapsi*dpsi

            if(recover_prb):
                # 2) probe retrieval subproblem with fixed object
                # forward operator
                fprb = self.fwd_ptycho(psi, scan, prb)
                # take gradient
                if model == 'gaussian':
                    gradprb = self.adj_ptycho_prb(
                        fprb-cp.sqrt(data)*cp.exp(1j*cp.angle(fprb)), scan, psi)/cp.max(cp.abs(psi))**2/self.nscan
                elif model == 'poisson':
                    gradprb = self.adj_ptycho_prb(
                        fprb-data*fprb/(cp.abs(fprb)**2+1e-32), scan, psi)/cp.max(cp.abs(psi))**2/self.nscan
                # Dai-Yuan direction
                if (k == 0):
                    dprb = -gradprb
                else:
                    dprb = -gradprb+cp.linalg.norm(gradprb)**2 / \
                        ((cp.sum(cp.conj(dprb)*(gradprb-gradprb0))))*dprb
                gradprb0 = gradprb
                # line search
                fdprb = self.fwd_ptycho(psi, scan, dprb)
                gammaprb = self.line_search(
                    minf, 1, psi, fprb, psi, fdprb)  # start with gammaprb = 1 on each iteration
                # update prb
                prb = prb + gammaprb*dprb

            # check convergence
            if (np.mod(k, 8) == 0):
                fpsi = self.fwd_ptycho(psi, scan, prb)
                print("%4d, %.3e, %.3e, %.7e" %
                      (k, gammapsi, gammaprb, minf(psi, fpsi)))

        return psi, prb

    def cg_ptycho_batch(self, data, initpsi, scan, initprb, piter, model, recover_prb):
        """Solve ptycho by angles partitions."""
        assert initprb.ndim == 3, "prb needs 3 dimensions, not %d" % initprb.ndim

        psi = initpsi.copy()
        prb = initprb.copy()

        for k in range(0, self.ntheta//self.ptheta):  # angle partitions in ptychography
            ids = np.arange(k*self.ptheta, (k+1)*self.ptheta)
            datap = cp.array(data[ids])  # copy a part of data to GPU
            # solve cg ptychography problem for the part
            psi[ids], prb[ids] = self.cg_ptycho(
                datap, psi[ids], scan[:, ids], prb[ids, :, :], piter, model, recover_prb)
        return psi, prb<|MERGE_RESOLUTION|>--- conflicted
+++ resolved
@@ -112,17 +112,10 @@
                 f = cp.sum(cp.abs(fpsi)**2-2*data * cp.log(cp.abs(fpsi)+1e-32))
             return f
 
-<<<<<<< HEAD
-        # initial gradient step
+        # initial gradient steps
         gammapsi = 1
         gammaprb = 1
-=======
-        # initial gradient steps
-        gammapsi = 1
-        assert cp.isfinite(gammapsi), "The probe amplitude cannot be zero."
-        # gammaprb = 1 # # under development
 
->>>>>>> f70b1012
         print("# congujate gradient parameters\n"
               "iteration, step size object, step size probe, function min")  # csv column headers
 
